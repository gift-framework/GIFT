{
  "pipeline": "GIFT K7 Spectral Eigenvalue",
<<<<<<< HEAD
  "version": "1.1",
  "timestamp": "2025-12-02T00:30:00",
=======
  "version": "1.0",
  "timestamp": "2025-12-02T07:01:36.611982",
>>>>>>> 060bdec3
  "constants": {
    "kappa_T": "1/61",
    "kappa_T_float": 0.01639344262295082,
    "det_g_target": "65/32",
    "b2_K7": 21,
    "b3_K7": 77
  },
  "eigenvalues": {
<<<<<<< HEAD
    "lambda_0": 0.0,
    "lambda_1_observed": 0.0592,
    "lambda_1_lower": 0.0550,
    "lambda_1_upper": 0.0634,
    "note": "From Colab run on trained PINN metric"
  },
  "interval_bounds": {
    "lower": 0.0550,
    "upper": 0.0634,
=======
    "lambda_0": -4.3161615008465306e-16,
    "lambda_1_observed": 0.05863751923848762,
    "lambda_1_lower": 0.05790723266890383,
    "lambda_1_upper": 0.059367805808071404
  },
  "interval_bounds": {
    "lower": 0.05790723266890383,
    "upper": 0.059367805808071404,
>>>>>>> 060bdec3
    "lipschitz_const": 0.0005,
    "coverage_radius": 1.4605731391675778,
    "method": "mpmath"
  },
  "lean_export": {
<<<<<<< HEAD
    "rational": "579/10000",
    "numerator": 579,
    "denominator": 10000,
    "float_value": 0.0579,
    "safety_margin": "tightened (5% below interval lower)"
  },
  "contraction": {
    "kappa_T": "1/61",
    "lambda_1_lower": 0.0579,
    "K_formula": "exp(-κ_T × λ₁)",
    "K_upper_bound": 0.99905,
    "K_lt_1": true,
    "note": "K = exp(-0.01639 × 0.0579) ≈ 0.99905"
=======
    "rational": "5501/100000",
    "numerator": 5501,
    "denominator": 100000,
    "float_value": 0.05501
  },
  "contraction": {
    "K_infinite": 0.9990986032236839,
    "K_conservative": 0.9,
    "K_lt_1": true
>>>>>>> 060bdec3
  }
}<|MERGE_RESOLUTION|>--- conflicted
+++ resolved
@@ -1,12 +1,7 @@
 {
   "pipeline": "GIFT K7 Spectral Eigenvalue",
-<<<<<<< HEAD
-  "version": "1.1",
-  "timestamp": "2025-12-02T00:30:00",
-=======
   "version": "1.0",
   "timestamp": "2025-12-02T07:01:36.611982",
->>>>>>> 060bdec3
   "constants": {
     "kappa_T": "1/61",
     "kappa_T_float": 0.01639344262295082,
@@ -15,17 +10,6 @@
     "b3_K7": 77
   },
   "eigenvalues": {
-<<<<<<< HEAD
-    "lambda_0": 0.0,
-    "lambda_1_observed": 0.0592,
-    "lambda_1_lower": 0.0550,
-    "lambda_1_upper": 0.0634,
-    "note": "From Colab run on trained PINN metric"
-  },
-  "interval_bounds": {
-    "lower": 0.0550,
-    "upper": 0.0634,
-=======
     "lambda_0": -4.3161615008465306e-16,
     "lambda_1_observed": 0.05863751923848762,
     "lambda_1_lower": 0.05790723266890383,
@@ -34,27 +18,11 @@
   "interval_bounds": {
     "lower": 0.05790723266890383,
     "upper": 0.059367805808071404,
->>>>>>> 060bdec3
     "lipschitz_const": 0.0005,
     "coverage_radius": 1.4605731391675778,
     "method": "mpmath"
   },
   "lean_export": {
-<<<<<<< HEAD
-    "rational": "579/10000",
-    "numerator": 579,
-    "denominator": 10000,
-    "float_value": 0.0579,
-    "safety_margin": "tightened (5% below interval lower)"
-  },
-  "contraction": {
-    "kappa_T": "1/61",
-    "lambda_1_lower": 0.0579,
-    "K_formula": "exp(-κ_T × λ₁)",
-    "K_upper_bound": 0.99905,
-    "K_lt_1": true,
-    "note": "K = exp(-0.01639 × 0.0579) ≈ 0.99905"
-=======
     "rational": "5501/100000",
     "numerator": 5501,
     "denominator": 100000,
@@ -64,6 +32,5 @@
     "K_infinite": 0.9990986032236839,
     "K_conservative": 0.9,
     "K_lt_1": true
->>>>>>> 060bdec3
   }
 }